--- conflicted
+++ resolved
@@ -10,14 +10,6 @@
 ///
 /// Note: All types in this module can be accessed through `diesel::types`
 pub mod sql_types {
-<<<<<<< HEAD
-    #[derive(Debug, Clone, Copy, Default)] pub struct Array<T>(T);
-    #[derive(Debug, Clone, Copy, Default)] pub struct Oid;
-    #[derive(Debug, Clone, Copy, Default)] pub struct Timestamptz;
-    #[cfg(feature = "uuid")]
-    #[derive(Debug, Clone, Copy, Default)] pub struct Uuid;
-
-=======
     /// The OID SQL type. This is a PostgreSQL specific type.
     ///
     /// ### [`ToSql`](/diesel/types/trait.ToSql.html) impls
@@ -30,6 +22,26 @@
     ///
     /// [u32]: https://doc.rust-lang.org/nightly/std/primitive.u32.html
     #[derive(Debug, Clone, Copy, Default)] pub struct Oid;
+
+    /// The "timestamp with time zone" SQL type, which PostgreSQL abbreviates
+    /// to `timestamptz`.
+    ///
+    /// ### [`ToSql`](/diesel/types/trait.ToSql.html) impls
+    ///
+    /// - [`PgTimestamp`][PgTimestamp]
+    /// - [`chrono::NaiveDateTime`][NaiveDateTime] with `feature = "chrono"`
+    /// - [`chrono::DateTime`][DateTime] with `feature = "chrono"`
+    ///
+    /// ### [`FromSql`](/diesel/types/trait.FromSql.html) impls
+    ///
+    /// - [`PgTimestamp`][PgTimestamp]
+    /// - [`chrono::NaiveDateTime`][NaiveDateTime] with `feature = "chrono"`
+    /// - [`chrono::DateTime`][DateTime] with `feature = "chrono"`
+    ///
+    /// [PgTimestamp]: /diesel/pg/data_types/struct.PgTimestamp.html
+    /// [NaiveDateTime]: https://lifthrasiir.github.io/rust-chrono/chrono/naive/datetime/struct.NaiveDateTime.html
+    /// [DateTime]: https://lifthrasiir.github.io/rust-chrono/chrono/datetime/struct.DateTime.html
+    #[derive(Debug, Clone, Copy, Default)] pub struct Timestamptz;
 
     /// The Array SQL type. This wraps another type to represent a SQL array of
     /// that type. Multidimensional arrays are not supported, nor are arrays
@@ -49,7 +61,6 @@
     #[derive(Debug, Clone, Copy, Default)] pub struct Array<ST>(ST);
 
     /// Alias for SmallInt
->>>>>>> 306ad267
     pub type SmallSerial = ::types::SmallInt;
 
     /// Alias for Integer
@@ -58,8 +69,6 @@
     /// Alias for BigInt
     pub type BigSerial = ::types::BigInt;
 
-<<<<<<< HEAD
-=======
     #[cfg(feature = "uuid")]
     /// The UUID SQL type. This type can only be used with `feature = "uuid"`
     ///
@@ -75,7 +84,6 @@
     #[derive(Debug, Clone, Copy, Default)] pub struct Uuid;
 
     /// Alias for `Binary`, to ensure `infer_schema!` works
->>>>>>> 306ad267
     pub type Bytea = ::types::Binary;
 
     #[doc(hidden)]
