use proc_macro2::Span;
use syn;
use syn::spanned::Spanned;
use syn::fold::Fold;

use util::*;

pub struct MetaItem {
    meta: syn::Meta,
}

impl MetaItem {
    pub fn all_with_name(attrs: &[syn::Attribute], name: &str) -> Vec<Self> {
        attrs
            .iter()
            .filter_map(|attr| {
                attr.interpret_meta()
                    .map(|m| FixSpan(attr.pound_token.0[0]).fold_meta(m))
            })
            .filter(|m| m.name() == name)
            .map(|meta| Self { meta })
            .collect()
    }

    pub fn with_name(attrs: &[syn::Attribute], name: &str) -> Option<Self> {
        Self::all_with_name(attrs, name).pop()
    }

    pub fn empty(name: &str) -> Self {
        Self {
            pound_span: Span::call_site(),
            meta: syn::Meta::List(syn::MetaList {
                ident: name.into(),
                paren_token: Default::default(),
                nested: Default::default(),
            }),
        }
    }

    pub fn nested_item(&self, name: &str) -> Result<Self, Diagnostic> {
        self.nested().and_then(|mut i| {
            i.find(|n| n.name() == name).ok_or_else(|| {
                self.span()
                    .error(format!("Missing required option {}", name))
            })
        })
    }

    pub fn expect_bool_value(&self) -> bool {
        match self.str_value().as_ref().map(|s| s.as_str()) {
            Ok("true") => true,
            Ok("false") => false,
            _ => {
                self.span()
                    .error(format!(
                        "`{0}` must be in the form `{0} = \"true\"`",
                        self.name()
                    ))
                    .emit();
                false
            }
        }
    }

    pub fn expect_ident_value(&self) -> syn::Ident {
        self.ident_value().unwrap_or_else(|e| {
            e.emit();
            self.name()
        })
    }

    pub fn ident_value(&self) -> Result<syn::Ident, Diagnostic> {
        let maybe_attr = self.nested().ok().and_then(|mut n| n.nth(0));
        let maybe_word = maybe_attr.as_ref().and_then(|m| m.word().ok());
        match maybe_word {
            Some(x) => {
                self.span()
                    .warning(format!(
                        "The form `{0}(value)` is deprecated. Use `{0} = \"value\"` instead",
                        self.name(),
                    ))
                    .emit();
                Ok(x)
            }
            _ => Ok(syn::Ident::new(
                &self.str_value()?,
                self.value_span().resolved_at(Span::call_site()),
            )),
        }
    }

    pub fn expect_word(&self) -> syn::Ident {
        self.word().unwrap_or_else(|e| {
            e.emit();
            self.name()
        })
    }

    pub fn word(&self) -> Result<syn::Ident, Diagnostic> {
        use syn::Meta::*;

        match self.meta {
            Word(x) => Ok(x),
            _ => {
                let meta = &self.meta;
                Err(self.span().error(format!(
                    "Expected `{}` found `{}`",
                    self.name(),
                    quote!(#meta)
                )))
            }
        }
    }

    pub fn nested(&self) -> Result<Nested, Diagnostic> {
        use syn::Meta::*;

        match self.meta {
            List(ref list) => Ok(Nested(list.nested.iter())),
            _ => Err(self.span()
                .error(format!("`{0}` must be in the form `{0}(...)`", self.name()))),
        }
    }

    pub fn name(&self) -> syn::Ident {
        self.meta.name()
    }

    pub fn has_flag(&self, flag: &str) -> bool {
        self.nested()
            .map(|mut n| n.any(|m| m.expect_word() == flag))
            .unwrap_or_else(|e| {
                e.emit();
                false
            })
    }

    pub fn ty_value(&self) -> Result<syn::Type, Diagnostic> {
        let mut str = self.lit_str_value()?.clone();
        // https://github.com/rust-lang/rust/issues/47941
        str.span = self.span_or_pound_token(str.span);
        str.parse().map_err(|_| str.span.error("Invalid Rust type"))
    }

    pub fn expect_str_value(&self) -> String {
        self.str_value().unwrap_or_else(|e| {
            e.emit();
            self.name().to_string()
        })
    }

    fn str_value(&self) -> Result<String, Diagnostic> {
        self.lit_str_value().map(syn::LitStr::value)
    }

    fn lit_str_value(&self) -> Result<&syn::LitStr, Diagnostic> {
        use syn::Lit::*;

        match *self.lit_value()? {
            Str(ref s) => Ok(s),
            _ => Err(self.span().error(format!(
                "`{0}` must be in the form `{0} = \"value\"`",
                self.name()
            ))),
        }
    }

    pub fn expect_int_value(&self) -> u64 {
        self.int_value().emit_error().unwrap_or(0)
    }

    pub fn int_value(&self) -> Result<u64, Diagnostic> {
        use syn::Lit::*;

        let error = self.value_span().error("Expected a number");

        match *self.lit_value()? {
            Str(ref s) => s.value().parse().map_err(|_| error),
            Int(ref i) => Ok(i.value()),
            _ => Err(error),
        }
    }

    fn lit_value(&self) -> Result<&syn::Lit, Diagnostic> {
        use syn::Meta::*;

        match self.meta {
            NameValue(ref name_value) => Ok(&name_value.lit),
            _ => Err(self.span().error(format!(
                "`{0}` must be in the form `{0} = \"value\"`",
                self.name()
            ))),
        }
    }

    pub fn warn_if_other_options(&self, options: &[&str]) {
        let nested = match self.nested() {
            Ok(x) => x,
            Err(_) => return,
        };
        let unrecognized_options = nested.filter(|n| !options.contains(&n.name().as_ref()));
        for ignored in unrecognized_options {
            ignored
                .span()
                .warning(format!("Option {} has no effect", ignored.name()))
                .emit();
        }
    }

    fn value_span(&self) -> Span {
        use syn::Meta::*;

        match self.meta {
            Word(ident) => ident.span,
            List(ref meta) => meta.nested.span(),
            NameValue(ref meta) => meta.lit.span(),
        }
    }

    pub fn span(&self) -> Span {
<<<<<<< HEAD
        self.span_or_pound_token(self.meta.span())
    }

    /// If the given span is affected by
    /// https://github.com/rust-lang/rust/issues/47941,
    /// returns the span of the pound token
    fn span_or_pound_token(&self, span: Span) -> Span {
        fix_span(span, self.pound_span)
=======
        self.meta.span()
>>>>>>> cd916972
    }
}

#[cfg_attr(rustfmt, rustfmt_skip)] // https://github.com/rust-lang-nursery/rustfmt/issues/2392
pub struct Nested<'a>(syn::punctuated::Iter<'a, syn::NestedMeta, Token![,]>);

impl<'a> Iterator for Nested<'a> {
    type Item = MetaItem;

    fn next(&mut self) -> Option<Self::Item> {
        use syn::NestedMeta::*;

        match self.0.next() {
            Some(&Meta(ref item)) => Some(MetaItem { meta: item.clone() }),
            Some(_) => self.next(),
            None => None,
        }
    }
}

/// If the given span is affected by
/// <https://github.com/rust-lang/rust/issues/47941>,
/// returns the span of the pound token
struct FixSpan(Span);

impl Fold for FixSpan {
    fn fold_span(&mut self, span: Span) -> Span {
        let bad_span_debug = "Span(Span { lo: BytePos(0), hi: BytePos(0), ctxt: #0 })";
        if format!("{:?}", span) == bad_span_debug {
            self.0
        } else {
            span
        }
    }
}<|MERGE_RESOLUTION|>--- conflicted
+++ resolved
@@ -28,7 +28,6 @@
 
     pub fn empty(name: &str) -> Self {
         Self {
-            pound_span: Span::call_site(),
             meta: syn::Meta::List(syn::MetaList {
                 ident: name.into(),
                 paren_token: Default::default(),
@@ -136,9 +135,7 @@
     }
 
     pub fn ty_value(&self) -> Result<syn::Type, Diagnostic> {
-        let mut str = self.lit_str_value()?.clone();
-        // https://github.com/rust-lang/rust/issues/47941
-        str.span = self.span_or_pound_token(str.span);
+        let str = self.lit_str_value()?;
         str.parse().map_err(|_| str.span.error("Invalid Rust type"))
     }
 
@@ -218,18 +215,7 @@
     }
 
     pub fn span(&self) -> Span {
-<<<<<<< HEAD
-        self.span_or_pound_token(self.meta.span())
-    }
-
-    /// If the given span is affected by
-    /// https://github.com/rust-lang/rust/issues/47941,
-    /// returns the span of the pound token
-    fn span_or_pound_token(&self, span: Span) -> Span {
-        fix_span(span, self.pound_span)
-=======
         self.meta.span()
->>>>>>> cd916972
     }
 }
 
@@ -257,11 +243,6 @@
 
 impl Fold for FixSpan {
     fn fold_span(&mut self, span: Span) -> Span {
-        let bad_span_debug = "Span(Span { lo: BytePos(0), hi: BytePos(0), ctxt: #0 })";
-        if format!("{:?}", span) == bad_span_debug {
-            self.0
-        } else {
-            span
-        }
+        fix_span(span, self.0)
     }
 }